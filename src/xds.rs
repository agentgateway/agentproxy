--- conflicted
+++ resolved
@@ -251,11 +251,7 @@
 		self
 			.by_name_protos
 			.values()
-<<<<<<< HEAD
-			.map(|proto| proto.clone())
-=======
 			.cloned()
->>>>>>> 7030cb84
 			.collect::<Vec<_>>()
 			.serialize(serializer)
 	}
