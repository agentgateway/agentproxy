--- conflicted
+++ resolved
@@ -63,10 +63,9 @@
   <img alt="agentgateway UI" src="img/UI-homepage.png">
 </div>
 
-<<<<<<< HEAD
-# Testing
+## Testing
 
-## End-to-End (E2E) Testing
+### End-to-End (E2E) Testing
 
 AgentGateway includes a comprehensive E2E testing infrastructure using Cypress that provides:
 
@@ -76,7 +75,7 @@
 - **Intelligent test scheduling** and resource monitoring
 - **Zero flaky tests** with defensive programming patterns
 
-### Quick Start
+#### Quick Start
 
 ```bash
 # Navigate to UI directory
@@ -92,17 +91,14 @@
 npm run e2e:open
 ```
 
-### Prerequisites
+#### Prerequisites
 
 1. **AgentGateway Backend**: Running on `http://localhost:8080`
 2. **UI Development Server**: Running on `http://localhost:3000`
 
 For detailed testing documentation, see [ui/cypress/README.md](ui/cypress/README.md).
 
-# Contributing
-=======
 ## Contributing
->>>>>>> 8d6ba5d2
 
 For instructions on how to contribute to the agentgateway project, see the [CONTRIBUTION.md](CONTRIBUTION.md) file.
 
