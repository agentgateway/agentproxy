--- conflicted
+++ resolved
@@ -1,16 +1,10 @@
 use std::sync::Arc;
 use tracing::{debug, info, trace};
 
-<<<<<<< HEAD
 use crate::inbound;
 use crate::proto::aidp::dev::listener::Listener as XdsListener;
-=======
-use crate::proto::aidp::dev::mcp::listener::Listener as XdsListener;
-use crate::proto::aidp::dev::mcp::rbac::{Rule as XdsRule, RuleSet as XdsRuleSet};
->>>>>>> d25ca0aa
 use crate::proto::aidp::dev::mcp::target::Target as XdsTarget;
 use crate::xds::XdsStore as ProxyState;
-use crate::{a2a, inbound};
 #[derive(Default, Debug, Clone, serde::Serialize, serde::Deserialize)]
 #[serde(rename_all = "camelCase", deny_unknown_fields)]
 pub struct StaticConfig {
@@ -23,12 +17,7 @@
 pub async fn run_local_client(
 	cfg: &StaticConfig,
 	state_ref: Arc<tokio::sync::RwLock<ProxyState>>,
-<<<<<<< HEAD
 	mut listener_manager: inbound::ListenerManager,
-=======
-	metrics: Arc<relay::metrics::Metrics>,
-	a2a_metrics: Arc<a2a::metrics::Metrics>,
->>>>>>> d25ca0aa
 	ct: tokio_util::sync::CancellationToken,
 ) -> Result<(), anyhow::Error> {
 	debug!(
@@ -43,20 +32,12 @@
 		for target in cfg.targets.clone() {
 			trace!("inserting target {}", &target.name);
 			state
-				.targets
+				.mcp_targets
 				.insert(target)
 				.expect("failed to insert target into store");
 		}
 		info!(%num_targets, "local config initialized");
 	}
 
-<<<<<<< HEAD
 	listener_manager.run(ct).await
-=======
-	let listener = inbound::Listener::from_xds(cfg.listener.clone())
-		.await
-		.unwrap();
-
-	listener.listen(state_ref, metrics, a2a_metrics, ct).await
->>>>>>> d25ca0aa
 }